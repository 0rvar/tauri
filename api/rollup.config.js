// Copyright 2019-2021 Tauri Programme within The Commons Conservancy
// SPDX-License-Identifier: Apache-2.0
// SPDX-License-Identifier: MIT

// rollup.config.js
import { terser } from 'rollup-plugin-terser'
import resolve from '@rollup/plugin-node-resolve'
import commonjs from '@rollup/plugin-commonjs'
import sucrase from '@rollup/plugin-sucrase'
import babel, { getBabelOutputPlugin } from '@rollup/plugin-babel'
import typescript from '@rollup/plugin-typescript'
import pkg from './package.json'

export default [
  {
    input: {
      app: './src/app.ts',
      fs: './src/fs.ts',
      path: './src/path.ts',
      dialog: './src/dialog.ts',
      event: './src/event.ts',
      updater: './src/updater.ts',
      http: './src/http.ts',
      index: './src/index.ts',
      shell: './src/shell.ts',
      tauri: './src/tauri.ts',
      window: './src/window.ts',
      cli: './src/cli.ts',
      notification: './src/notification.ts',
      globalShortcut: './src/globalShortcut.ts'
    },
    treeshake: true,
    perf: true,
    output: [
      {
        dir: 'dist/',
        entryFileNames: '[name].js',
        format: 'esm',
        exports: 'named',
        globals: {}
      }
    ],
    plugins: [
      commonjs({}),
      resolve({
        // pass custom options to the resolve plugin
        customResolveOptions: {
          moduleDirectories: ['node_modules']
        }
      }),
      typescript({
        tsconfig: './tsconfig.json'
      }),
      babel({
        configFile: false,
        presets: [['@babel/preset-env'], ['@babel/preset-typescript']]
      }),
      terser()
    ],
    external: [
      ...Object.keys(pkg.dependencies || {}),
      ...Object.keys(pkg.peerDependencies || {})
    ]
  },
  {
    input: {
      bundle: './src/bundle.ts'
    },
    output: [
      {
        name: '__TAURI__',
<<<<<<< HEAD
        dir: '../tauri/scripts',
=======
        dir: '../core/tauri/scripts',
>>>>>>> 44fc65c7
        entryFileNames: 'bundle.js',
        format: 'umd',
        plugins: [
          getBabelOutputPlugin({
            presets: [['@babel/preset-env', { modules: 'umd' }]],
            allowAllFormats: true
          }),
          terser()
        ],
        globals: {}
      }
    ],
    plugins: [
      sucrase({
        exclude: ['node_modules'],
        transforms: ['typescript']
      }),
      resolve({
        // pass custom options to the resolve plugin
        customResolveOptions: {
          moduleDirectories: ['node_modules']
        }
      })
    ],
    external: [
      ...Object.keys(pkg.dependencies || {}),
      ...Object.keys(pkg.peerDependencies || {})
    ]
  }
]<|MERGE_RESOLUTION|>--- conflicted
+++ resolved
@@ -69,11 +69,7 @@
     output: [
       {
         name: '__TAURI__',
-<<<<<<< HEAD
-        dir: '../tauri/scripts',
-=======
         dir: '../core/tauri/scripts',
->>>>>>> 44fc65c7
         entryFileNames: 'bundle.js',
         format: 'umd',
         plugins: [
